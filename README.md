<a name="banner"/>

                   _
       _       _ _(_)_     |
      (_)     | (_) (_)    |   A fresh approach to technical computing
       _ _   _| |_  __ _   |
      | | | | | | |/ _` |  |           http://julialang.org
      | | |_| | | | (_| |  |       julia-dev@googlegroups.com
     _/ |\__'_|_|_|\__'_|  |
    |__/                   |


<a name="The-Julia-Language"/>
## The Julia Language

Julia is a high-level, high-performance dynamic language for technical computing, with syntax that is familiar to users of other technical computing environments.
It provides a sophisticated compiler, distributed parallel execution, numerical accuracy, and an extensive mathematical function library.
The library, mostly written in Julia itself, also integrates mature, best-of-breed C and Fortran libraries for linear algebra, random number generation, FFTs, and string processing.
More libraries continue to be added over time.
Julia programs are organized around defining functions, and overloading them for different combinations of argument types (which can also be user-defined).
For a more in-depth discussion of the rationale and advantages of Julia over other systems, see the following highlights or read the [introduction](https://github.com/JuliaLang/julia/wiki/Introduction) in the [manual](https://github.com/JuliaLang/julia/wiki/).

### High-Performance JIT Compiler

Julia's LLVM-based JIT compiler combined with the language's design allow it to approach and often match the performance of C/C++.
The following [benchmarks](https://github.com/JuliaLang/julia/blob/master/test/perf.j) are from a MacBook Pro with a 2.53GHz Intel Core 2 Duo CPU and 8GB of 1066MHz DDR2 RAM:

    _______________________________________________________________________________
                     |             |
                     |  C++ (GCC)  |     Julia     Matlab   Python/NumPy   Octave
                     |  4.6.1 -O3  |   46c2c6de    R2011a    2.7.1/1.5.1     3.4
    _________________|_____________|_______________________________________________
                     |             |
      fib            |     .205    |      2.23     287.         6.28       497.
      parse_int      |     .0901   |      1.66      82.4        0.55       489.
      mandel         |     .269    |      5.87      16.7        8.38       226.
      quicksort      |     .429    |      1.15      62.8       26.2       1482.
      pi_sum         |   53.8      |      0.74      61.9     1022.       18934.
      rand_mat_stat  |    7.05     |      4.29      95.7      321.         436.
    _________________|_____________|_______________________________________________

            Figure: C++ — benchmark time (ms); others — benchmark time / C++ time

Julia beats other high-level systems on all micro-benchmarks above and even beats C++ on one of them.
Relative performance between languages on [other systems](#Supported-Platforms) is similar.
These benchmarks, while not comprehensive, do test compiler performance on a range of common code patterns, such as function calls, string parsing, sorting, numerical loops, random number generation, and array operations.
In particular, it should be noted that Julia is strong in an area that high-level languages have traditionally been weak:
linear arithmetic loop code, such as that found in the [`pi_sum` benchmark](https://github.com/JuliaLang/julia/blob/master/test/perf.j#L72).
Much of this performance is due to LLVM, but in order for LLVM to be able to optimize this well, the LLVM code generation needs to be of fairly high quality.

To give a quick taste of what Julia looks like, here is the code used in the Mandelbrot and random matrix statistics benchmarks:

```
function mandel(z)
    maxiter = 80
    c = z
    for n = 1:maxiter
        if abs(z) > 2
            return n-1
        end
        z = z^2 + c
    end
    return maxiter
end

function randmatstat(t)
    n = 5
    v = zeros(t)
    w = zeros(t)
    for i = 1:t
        a = randn(n,n)
        b = randn(n,n)
        c = randn(n,n)
        d = randn(n,n)
        P = [a b c d]
        Q = [a b; c d]
        v[i] = trace((P.'*P)^4)
        w[i] = trace((Q.'*Q)^4)
    end
    std(v)/mean(v), std(w)/mean(w)
end
```

<<<<<<< HEAD
As you can tell, the code is quite clear, and should feel familiar to anyone who has programmed in other mathematical languages.
=======
As you can tell, the code is clear, simple and readable.
Programming in Julia should feel familiar to anyone who has programmed in other mathematical programming languages.
Although C++ still beats Julia in the random matrix statistics benchmark a factor of four, consider how much clearer and cleaner this code is than [the C++ implementation](https://github.com/JuliaLang/julia/blob/master/test/perf.cc#L136).
Julia allows you to range from fast native low-level loop and vector code, to very high-level programming that sacrifices a relatively small amount of performance but allows you to write complex algorithms easily.
This continuous spectrum of programming levels is a hallmark of Julia programming in general and is very much an intentional design feature of the language.
>>>>>>> 4b44bd4d

### Designed for Parallelism & Cloud Computing

Julia does not impose any particular style of parallelism on the user.
Instead, it provides a number of [key building blocks for distributed computation](https://github.com/JuliaLang/julia/wiki/Parallel-Computing), making it flexible enough to support a number of styles of parallelism, and allowing users to add more.
The following simple example demonstrates how to count the number of heads in a large number of coin tosses in parallel.

    nheads = @parallel (+) for i=1:100000000
      randbit()
    end

This computation is automatically distributed across all available compute nodes, and the result, reduced by summation (`+`), is returned at the calling node.

Although it is in the early stages, Julia already supports a fully remote cloud computing mode.
Here is a screenshot of a web-based interactive Julia session, plotting an oscillating function and a Gaussian random walk:

<a href="http://julialang.github.com/misc/web_repl.png"><img src="http://julialang.github.com/misc/web_repl.png"/></a>

There will eventually be full support for cloud-based operation, including data management, code editing, execution, debugging, collaboration, analysis, data exploration, and visualization.
The goal is to allow people who work with big data to stop worrying about administering machines and data and get straight to the real problem:
exporing their data and creating the algorithms that can solve the problems presented by their big data.

### Free, Open Source & Library-Friendly

The core of the Julia implementation is licensed under the [MIT license][MIT].
Various libraries used by the Julia environment include their own licenses such as the [GPL], [LGPL], and [BSD] (therefore the environment, which consists of the language, user interfaces, and libraries, is under the GPL).
Core functionality is included in a shared library, so users can easily and legally combine Julia with their own C/Fortran code or proprietary third-party libraries.
Furthermore, Julia makes it [simple to call external functions](https://github.com/JuliaLang/julia/wiki/Calling-C-and-Fortran-Code) in C and Fortran shared libraries, without writing any wrapper code or even recompiling existing code.
You can try calling external library functions directly from Julia's interactive prompt, playing with the interface and getting immediate feedback until you get it right.
See [LICENSE](https://github.com/JuliaLang/julia/blob/master/LICENSE) for the full terms of Julia's licensing.

[MIT]:  http://en.wikipedia.org/wiki/MIT_License
[GPL]:  http://en.wikipedia.org/wiki/GNU_General_Public_License
[LGPL]: http://en.wikipedia.org/wiki/GNU_Lesser_General_Public_License
[BSD]:  http://en.wikipedia.org/wiki/BSD_licenses

<a name="Resources"/>
## Resources

- **Homepage:** <http://julialang.org>
- **Discussion:** <julia-dev@googlegroups.com>
- **Source code:** <https://github.com/JuliaLang/julia>
- **Git clone URL:** <git://github.com/JuliaLang/julia.git> (see [below](#Download-Compilation))
- **Documentation:** <https://github.com/JuliaLang/julia/wiki>

<a name="Required-Build-Tools-External-Libraries"/>
## Required Build Tools & External Libraries

- **[GNU make][]** — building dependencies.
- **[gcc, g++, gfortran][gcc]** — compiling and linking C, C++ and Fortran code.
- **[curl][]** — to automatically download external libraries:
    - **[LLVM][]**         — compiler infrastructure.
    - **[fdlibm][]**       — a portable implementation of much of the system-dependent libm math library's functionality.
    - **[MT][]**           — a fast Mersenne Twister pseudorandom number generator library.
    - **[OpenBLAS][]**     — a fast, open, and maintained [basic linear algebra subprograms (BLAS)](http://en.wikipedia.org/wiki/Basic_Linear_Algebra_Subprograms) library, based on [Kazushige Goto's](http://en.wikipedia.org/wiki/Kazushige_Goto) famous [GotoBLAS](http://www.tacc.utexas.edu/tacc-projects/gotoblas2/).
    - **[LAPACK][]**       — library of linear algebra routines for solving systems of simultaneous linear equations, least-squares solutions of linear systems of equations, eigenvalue problems, and singular value problems.
    - **[ARPACK][]**       — a collection of subroutines designed to solve large, sparse eigenvalue problems.
    - **[FFTW][]**         — library for computing fast Fourier transforms very quickly and efficiently.
    - **[PCRE][]**         — Perl-compatible regular expressions library.
    - **[GNU readline][]** — library allowing shell-like line editing in the terminal, with history and familiar key bindings.
    - **[D3][]**           — javascript visualization library.

[GNU make]:     http://www.gnu.org/software/make/
[gcc]:          http://gcc.gnu.org/
[curl]:         http://curl.haxx.se/
[fdlibm]:       http://www.netlib.org/fdlibm/readme
[MT]:           http://www.math.sci.hiroshima-u.ac.jp/~m-mat/MT/emt.html
[OpenBLAS]:     https://github.com/xianyi/OpenBLAS#readme
[LAPACK]:       http://www.netlib.org/lapack/
[ARPACK]:       http://www.caam.rice.edu/software/ARPACK/
[FFTW]:         http://www.fftw.org/
[PCRE]:         http://www.pcre.org/
[GNU readline]: http://cnswww.cns.cwru.edu/php/chet/readline/rltop.html
[LLVM]:         http://www.llvm.org/
[D3]:           http://mbostock.github.com/d3/

<a name="Supported-Platforms"/>
## Supported Platforms

- **GNU/Linux:** x86/64 (64-bit); x86 (32-bit).
- **Darwin/OS X:** x86/64 (64-bit); x86 (32-bit) is untested but should work.

<a name="Binary-Installation"/>
## Binary Installation

Julia's binary installs ship as platform-specific tarballs:

- **GNU/Linux x86/64:** <https://github.com/downloads/JuliaLang/julia/julia-08b1e294ed-Linux-x86_64.tar.gz>
- **Darwin/OS X x86/64:** <https://github.com/downloads/JuliaLang/julia/julia-08b1e294ed-Darwin-x86_64.tar.gz>
- **GNU/Linux x86:** <https://github.com/downloads/JuliaLang/julia/julia-618b93c22c-Linux-i686.tar.gz>

Download the appropriate tarball and untar it somewhere;
for example, if you are on an OS X (Darwin) x86/64 system, do the following:

    curl -OLk https://github.com/downloads/JuliaLang/julia/julia-08b1e294ed-Darwin-x86_64.tar.gz
    tar zxvf julia-08b1e294ed-Darwin-x86_64.tar.gz

You can either run the `julia` executable using its full path in the directory created above, or add that directory to your executable path so that you can run the julia program from anywhere:

    export PATH="$(pwd)/julia:$PATH"

Now you should be able to run julia like this:

    julia

If everything works correctly, you will see a Julia banner and an interactive prompt into which you can enter expressions for evaluation.
You can read about [getting started](https://github.com/JuliaLang/julia/wiki/Getting-Started) in the manual.

<a name="Source-Download-Compilation"/>
## Source Download & Compilation

First, acquire the source code either by cloning the git repository (requires **[git](http://git-scm.com/)** to be installed):

    git clone git://github.com/JuliaLang/julia.git

or, if you don't have git installed, by using curl and tar to fetch and unpack the source:

    mkdir julia && curl -Lk https://github.com/JuliaLang/julia/tarball/master | tar -zxf- -C julia --strip-components 1

Next, enter the `julia/` directory and run `make` to build the `julia` executable.
When compiled the first time, it will automatically download and build its [external dependencies](#Required-Build-Tools-External-Libraries).
This takes a while, but only has to be done once.
*Note:* the build process will not work if any of the build directory's parent directories have spaces in their names (this is due to a limitation in GNU make).

Once it is built, you can either run the `julia` executable using its full path in the directory created above, or add that directory to your executable path so that you can run the julia program from anywhere:

    export PATH="$(pwd)/julia:$PATH"

Now you should be able to run julia like this:

    julia

If everything works correctly, you will see a Julia banner and an interactive prompt into which you can enter expressions for evaluation.
You can read about [getting started](https://github.com/JuliaLang/julia/wiki/Getting-Started) in the manual.

<a name="Platform-Specific-Notes"/>
## Platform-Specific Notes

On some Linux distributions (for instance Ubuntu 11.10) you may need to change how the readline library is linked. If you get a build error involving readline, try changing the value of `USE_SYSTEM_READLINE` in `Make.inc` to `1`.

On Ubuntu, you may also need to install the package `libncurses5-dev`.

<a name="Directories"/>
## Directories

    attic/         old, now-unused code
    contrib/       emacs and textmate support for julia
    examples/      example julia programs
    external/      external dependencies
    install/       used for creating binary installs
    j/             source code for julia's standard library
    lib/           shared libraries loaded by julia's standard libraries
    src/           source for julia language core
    test/          unit and function tests for julia itself
    ui/            source for various front ends

<a name="Emacs-Setup"/>
## Emacs Setup

Add the following line to `~/.emacs`

    (require 'julia-mode "JULIA_PATH/contrib/julia-mode.el")

where `JULIA_PATH` is the location of the top-level julia directory.

<a name="TextMate-Setup"/>
## TextMate Setup

Copy (or symlink) the TextMate Julia bundle into the TextMate application support directory:

    cp -r JULIA_PATH/contrib/Julia.tmbundle ~/Library/Application\ Support/TextMate/Bundles/

where `JULIA_PATH` is the location of the top-level julia directory.
Now select from the menu in TextMate `Bundles > Bundle Editor > Reload Bundles`.
Julia should appear as a file type and be automatically detected for files with the `.j` extension.

<a name="Terminal-Setup"/>
## Terminal Setup

Adjusting your terminal bindings is optional; everything will work fine without these key bindings.
For the best interactive session experience, however, make sure that your terminal emulator (`Terminal`, `iTerm`, `xterm`, etc.) sends the `^H` sequence for `Backspace` (delete key) and that the `Shift-Enter` key combination sends a `\n` newline character to distinguish it from just pressing `Enter`, which sends a `\r` carriage return character.
These bindings allow custom readline handlers to trap and correctly deal with these key sequences; other programs will continue behave normally with these bindings.
The first binding makes backspacing through text in the interactive session behave more intuitively.
The second binding allows `Shift-Enter` to insert a newline without evaluating the current expression, even when the current expression is complete.
(Pressing an unmodified `Enter` inserts a newline if the current expression is incomplete, evaluates the expression if it is complete, or shows an error if the syntax is irrecoverably invalid.)

On Linux systems, the `Shift-Enter` binding can be set by placing the following line in the file `.xmodmaprc` in your home directory:

    keysym Return = Return Linefeed<|MERGE_RESOLUTION|>--- conflicted
+++ resolved
@@ -81,15 +81,10 @@
 end
 ```
 
-<<<<<<< HEAD
 As you can tell, the code is quite clear, and should feel familiar to anyone who has programmed in other mathematical languages.
-=======
-As you can tell, the code is clear, simple and readable.
-Programming in Julia should feel familiar to anyone who has programmed in other mathematical programming languages.
 Although C++ still beats Julia in the random matrix statistics benchmark a factor of four, consider how much clearer and cleaner this code is than [the C++ implementation](https://github.com/JuliaLang/julia/blob/master/test/perf.cc#L136).
 Julia allows you to range from fast native low-level loop and vector code, to very high-level programming that sacrifices a relatively small amount of performance but allows you to write complex algorithms easily.
 This continuous spectrum of programming levels is a hallmark of Julia programming in general and is very much an intentional design feature of the language.
->>>>>>> 4b44bd4d
 
 ### Designed for Parallelism & Cloud Computing
 
