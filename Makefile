--- conflicted
+++ resolved
@@ -14,13 +14,8 @@
 QUIET_MAKE = -s
 endif
 
-<<<<<<< HEAD
 debug release: | $(DIRS) $(BUILD)/share/julia/extras $(BUILD)/share/julia/base $(BUILD)/share/julia/test $(BUILD)/share/julia/doc $(BUILD)/share/julia/examples $(BUILD)/share/julia/ui
-	@$(MAKEs) julia-$@
-=======
-debug release: | $(DIRS) $(BUILD)/share/julia/extras $(BUILD)/share/julia/base $(BUILD)/share/julia/test $(BUILD)/share/julia/doc $(BUILD)/share/julia/examples
 	@$(MAKE) $(QUIET_MAKE) julia-$@
->>>>>>> 9195df4e
 	@export JL_PRIVATE_LIBDIR=$(JL_PRIVATE_LIBDIR) && \
 	$(MAKE) $(QUIET_MAKE) LD_LIBRARY_PATH=$(BUILD)/lib JULIA_EXECUTABLE=$(JULIA_EXECUTABLE_$@) $(BUILD)/$(JL_PRIVATE_LIBDIR)/sys.ji
 
@@ -113,7 +108,7 @@
 #	@$(MAKE) -C deps clean-uv
 
 .PHONY: default debug release julia-debug julia-release \
-	test testall test-* clean cleanall
+	test testall test-* clean cleanall webrepl
 
 test: release
 	@$(MAKE) $(QUIET_MAKE) -C test default
@@ -127,4 +122,3 @@
 webrepl:
 	make -C deps install-lighttpd
 	make -C ui/webserver
-	cd $(BUILD)/share/julia && ln -sf ../../../ui/website .